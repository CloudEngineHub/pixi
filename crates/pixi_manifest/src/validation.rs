--- conflicted
+++ resolved
@@ -132,15 +132,6 @@
             }
         }
 
-<<<<<<< HEAD
-        // If there is a build section, make sure the build-string is not empty
-        if let Some(build) = &self.build {
-            if build.build_backend.is_empty() {
-                return Err(miette::miette!(
-                    help = "the build-backend must contain at least one command. e.g `pixi-build-python`",
-                    "the build-backend is empty"
-                ));
-=======
         // Warn on any unknown preview features
         if let Some(preview) = self.project.preview.as_ref() {
             let preview = preview.unknown_preview_features();
@@ -154,7 +145,16 @@
                 };
                 tracing::warn!(
                     "The preview feature{s}: {preview_array} {are} defined in the manifest but un-used pixi");
->>>>>>> e56f2e63
+            }
+        }
+
+        // If there is a build section, make sure the build-string is not empty
+        if let Some(build) = &self.build {
+            if build.build_backend.is_empty() {
+                return Err(miette::miette!(
+                    help = "the build-backend must contain at least one command. e.g `pixi-build-python`",
+                    "the build-backend is empty"
+                ));
             }
         }
 
