use std::{
    borrow::Borrow,
    collections::HashMap,
    ffi::OsStr,
    fmt::Display,
    hash::Hash,
    path::{Path, PathBuf},
    str::FromStr,
};

use indexmap::{Equivalent, IndexSet};
use itertools::Itertools;
use miette::{miette, IntoDiagnostic, NamedSource, WrapErr};
use pixi_spec::PixiSpec;
use rattler_conda_types::{ChannelConfig, MatchSpec, PackageName, Platform, Version};
use toml_edit::{DocumentMut, Value};

use crate::{
    consts,
    error::{DependencyError, TomlError, UnknownFeature},
    manifests::{ManifestSource, TomlManifest},
    preview::Preview,
    pypi::PyPiPackageName,
    pyproject::PyProjectManifest,
<<<<<<< HEAD
    to_options, BuildSection, DependencyOverwriteBehavior, Environment, EnvironmentName, Feature,
    FeatureName, GetFeatureError, ParsedManifest, PrioritizedChannel, SpecType, Target,
=======
    to_options, DependencyOverwriteBehavior, Environment, EnvironmentName, Feature, FeatureName,
    GetFeatureError, ParsedManifest, PrioritizedChannel, PypiDependencyLocation, SpecType, Target,
>>>>>>> e56f2e63
    TargetSelector, Task, TaskName,
};

#[derive(Debug, Clone)]
pub enum ManifestKind {
    Pixi,
    Pyproject,
}

impl ManifestKind {
    /// Try to determine the type of manifest from a path
    pub fn try_from_path(path: &Path) -> Option<Self> {
        match path.file_name().and_then(OsStr::to_str)? {
            consts::PROJECT_MANIFEST => Some(Self::Pixi),
            consts::PYPROJECT_MANIFEST => Some(Self::Pyproject),
            _ => None,
        }
    }
}

/// Handles the project's manifest file.
/// This struct is responsible for reading, parsing, editing, and saving the
/// manifest. It encapsulates all logic related to the manifest's TOML format
/// and structure. The manifest data is represented as a [`ParsedManifest`]
/// struct for easy manipulation.
#[derive(Debug, Clone)]
pub struct Manifest {
    /// The path to the manifest file
    pub path: PathBuf,

    /// The raw contents of the manifest file
    pub contents: String,

    /// Editable toml document
    pub document: ManifestSource,

    /// The parsed manifest
    pub parsed: ParsedManifest,
}

impl Borrow<ParsedManifest> for Manifest {
    fn borrow(&self) -> &ParsedManifest {
        &self.parsed
    }
}

impl Manifest {
    /// Create a new manifest from a path
    pub fn from_path(path: impl AsRef<Path>) -> miette::Result<Self> {
        let manifest_path = dunce::canonicalize(path.as_ref()).into_diagnostic()?;
        let contents = std::fs::read_to_string(path.as_ref()).into_diagnostic()?;
        Self::from_str(manifest_path.as_ref(), contents)
    }

    /// Return the toml manifest file name ('pixi.toml' or 'pyproject.toml')
    pub fn file_name(&self) -> &str {
        match self.document {
            ManifestSource::PixiToml(_) => consts::PROJECT_MANIFEST,
            ManifestSource::PyProjectToml(_) => consts::PYPROJECT_MANIFEST,
        }
    }

    /// Create a new manifest from a string
    pub fn from_str(manifest_path: &Path, contents: impl Into<String>) -> miette::Result<Self> {
        let manifest_kind = ManifestKind::try_from_path(manifest_path).ok_or_else(|| {
            miette::miette!("unrecognized manifest file: {}", manifest_path.display())
        })?;
        let root = manifest_path
            .parent()
            .expect("manifest_path should always have a parent");

        let contents = contents.into();
        let (parsed, file_name) = match manifest_kind {
            ManifestKind::Pixi => (ParsedManifest::from_toml_str(&contents), "pixi.toml"),
            ManifestKind::Pyproject => {
                let manifest = match PyProjectManifest::from_toml_str(&contents)
                    .and_then(|m| m.ensure_pixi(&contents))
                {
                    Ok(manifest) => Ok(manifest.try_into().into_diagnostic()?),
                    Err(e) => Err(e),
                };
                (manifest, "pyproject.toml")
            }
        };

        let (manifest, document) = match parsed.and_then(|manifest| {
            contents
                .parse::<DocumentMut>()
                .map(|doc| (manifest, doc))
                .map_err(TomlError::from)
        }) {
            Ok(result) => result,
            Err(e) => e.to_fancy(file_name, &contents)?,
        };

        // Validate the contents of the manifest
        manifest.validate(NamedSource::new(file_name, contents.to_owned()), root)?;

        let source = match manifest_kind {
            ManifestKind::Pixi => ManifestSource::PixiToml(TomlManifest::new(document)),
            ManifestKind::Pyproject => ManifestSource::PyProjectToml(TomlManifest::new(document)),
        };

        Ok(Self {
            path: manifest_path.to_path_buf(),
            contents,
            document: source,
            parsed: manifest,
        })
    }

    /// Save the manifest to the file and update the contents
    pub fn save(&mut self) -> miette::Result<()> {
        self.contents = self.document.to_string();
        std::fs::write(&self.path, self.contents.clone()).into_diagnostic()?;
        Ok(())
    }

    /// Returns a hashmap of the tasks that should run only the given platform.
    /// If the platform is `None`, only the default targets tasks are
    /// returned.
    pub fn tasks(
        &self,
        platform: Option<Platform>,
        feature_name: &FeatureName,
    ) -> Result<HashMap<TaskName, &Task>, GetFeatureError> {
        Ok(self
            .feature(feature_name)
            // Return error if feature does not exist
            .ok_or(GetFeatureError::FeatureDoesNotExist(feature_name.clone()))?
            .targets
            .resolve(platform)
            .rev()
            .flat_map(|target| target.tasks.iter())
            .map(|(name, task)| (name.clone(), task))
            .collect())
    }

    /// Add a task to the project
    pub fn add_task(
        &mut self,
        name: TaskName,
        task: Task,
        platform: Option<Platform>,
        feature_name: &FeatureName,
    ) -> miette::Result<()> {
        // Check if the task already exists
        if let Ok(tasks) = self.tasks(platform, feature_name) {
            if tasks.contains_key(&name) {
                miette::bail!("task {} already exists", name);
            }
        }

        // Add the task to the Toml manifest
        self.document
            .add_task(name.as_str(), task.clone(), platform, feature_name)?;

        // Add the task to the manifest
        self.get_or_insert_target_mut(platform, Some(feature_name))
            .tasks
            .insert(name, task);

        Ok(())
    }

    /// Adds an environment to the project. Overwrites the entry if it already
    /// exists.
    pub fn add_environment(
        &mut self,
        name: String,
        features: Option<Vec<String>>,
        solve_group: Option<String>,
        no_default_feature: bool,
    ) -> miette::Result<()> {
        // Make sure the features exist
        for feature in features.iter().flatten() {
            if self.feature(feature.as_str()).is_none() {
                return Err(UnknownFeature::new(feature.to_string(), &self.parsed).into());
            }
        }

        self.document.add_environment(
            name.clone(),
            features.clone(),
            solve_group.clone(),
            no_default_feature,
        )?;

        let environment_idx = self.parsed.environments.add(Environment {
            name: EnvironmentName::Named(name),
            features: features.unwrap_or_default(),
            features_source_loc: None,
            solve_group: None,
            no_default_feature,
        });

        if let Some(solve_group) = solve_group {
            self.parsed.solve_groups.add(solve_group, environment_idx);
        }

        Ok(())
    }

    /// Removes an environment from the project.
    pub fn remove_environment(&mut self, name: &str) -> miette::Result<bool> {
        // Remove the environment from the TOML document
        if !self.document.remove_environment(name)? {
            return Ok(false);
        }

        // Remove the environment from the internal manifest
        let environment_idx = self
            .parsed
            .environments
            .by_name
            .shift_remove(name)
            .expect("environment should exist");

        // Remove the environment from the solve groups
        self.parsed
            .solve_groups
            .iter_mut()
            .for_each(|group| group.environments.retain(|&idx| idx != environment_idx));

        Ok(true)
    }

    /// Remove a task from the project, and the tasks that depend on it
    pub fn remove_task(
        &mut self,
        name: TaskName,
        platform: Option<Platform>,
        feature_name: &FeatureName,
    ) -> miette::Result<()> {
        // Check if the task exists
        self.tasks(platform, feature_name)?
            .get(&name)
            .ok_or_else(|| miette::miette!("task {} does not exist", name))?;

        // Remove the task from the Toml manifest
        self.document
            .remove_task(name.as_str(), platform, feature_name)?;

        // Remove the task from the internal manifest
        self.feature_mut(feature_name)?
            .targets
            .for_opt_target_mut(platform.map(TargetSelector::from).as_ref())
            .map(|target| target.tasks.remove(&name));

        Ok(())
    }

    /// Add a platform to the project
    pub fn add_platforms<'a>(
        &mut self,
        platforms: impl Iterator<Item = &'a Platform> + Clone,
        feature_name: &FeatureName,
    ) -> miette::Result<()> {
        // Get current and new platforms for the feature
        let current = match feature_name {
            FeatureName::Default => self.parsed.project.platforms.get_mut(),
            FeatureName::Named(_) => self.get_or_insert_feature_mut(feature_name).platforms_mut(),
        };
        let to_add: IndexSet<_> = platforms.cloned().collect();
        let new: IndexSet<_> = to_add.difference(current).cloned().collect();

        // Add the platforms to the manifest
        current.extend(new.clone());

        // Then to the TOML document
        let platforms = self.document.get_array_mut("platforms", feature_name)?;
        for platform in new.iter() {
            platforms.push(platform.to_string());
        }

        Ok(())
    }

    /// Remove the platform(s) from the project
    pub fn remove_platforms(
        &mut self,
        platforms: impl IntoIterator<Item = Platform>,
        feature_name: &FeatureName,
    ) -> miette::Result<()> {
        // Get current platforms and platform to remove for the feature
        let current = match feature_name {
            FeatureName::Default => self.parsed.project.platforms.get_mut(),
            FeatureName::Named(_) => self.feature_mut(feature_name)?.platforms_mut(),
        };
        // Get the platforms to remove, while checking if they exist
        let to_remove: IndexSet<_> = platforms
            .into_iter()
            .map(|c| {
                current
                    .iter()
                    .position(|x| *x == c)
                    .ok_or_else(|| miette::miette!("platform {} does not exist", c))
                    .map(|_| c)
            })
            .collect::<Result<_, _>>()?;

        let retained: IndexSet<_> = current.difference(&to_remove).cloned().collect();

        // Remove platforms from the manifest
        current.retain(|p| retained.contains(p));

        // And from the TOML document
        let retained = retained.iter().map(|p| p.to_string()).collect_vec();
        let platforms = self.document.get_array_mut("platforms", feature_name)?;
        platforms.retain(|x| retained.contains(&x.to_string()));

        Ok(())
    }

    /// Add a matchspec to the manifest
    pub fn add_dependency(
        &mut self,
        spec: &MatchSpec,
        spec_type: SpecType,
        platforms: &[Platform],
        feature_name: &FeatureName,
        overwrite_behavior: DependencyOverwriteBehavior,
        channel_config: &ChannelConfig,
    ) -> miette::Result<bool> {
        // Determine the name of the package to add
        let (Some(name), spec) = spec.clone().into_nameless() else {
            miette::bail!("pixi does not support wildcard dependencies")
        };
        let spec = PixiSpec::from_nameless_matchspec(spec, channel_config);
        let mut any_added = false;
        for platform in to_options(platforms) {
            // Add the dependency to the manifest
            match self
                .get_or_insert_target_mut(platform, Some(feature_name))
                .try_add_dependency(&name, &spec, spec_type, overwrite_behavior)
            {
                Ok(true) => {
                    self.document.add_dependency(
                        &name,
                        &spec,
                        spec_type,
                        platform,
                        feature_name,
                    )?;
                    any_added = true;
                }
                Ok(false) => {}
                Err(e) => return Err(e.into()),
            };
        }
        Ok(any_added)
    }

    /// Add a pypi requirement to the manifest
    pub fn add_pep508_dependency(
        &mut self,
        requirement: &pep508_rs::Requirement,
        platforms: &[Platform],
        feature_name: &FeatureName,
        editable: Option<bool>,
        overwrite_behavior: DependencyOverwriteBehavior,
        location: &Option<PypiDependencyLocation>,
    ) -> miette::Result<bool> {
        let mut any_added = false;
        for platform in crate::to_options(platforms) {
            // Add the pypi dependency to the manifest
            match self
                .get_or_insert_target_mut(platform, Some(feature_name))
                .try_add_pep508_dependency(requirement, editable, overwrite_behavior)
            {
                Ok(true) => {
                    self.document.add_pypi_dependency(
                        requirement,
                        platform,
                        feature_name,
                        editable,
                        location,
                    )?;
                    any_added = true;
                }
                Ok(false) => {}
                Err(e) => return Err(e.into()),
            };
        }
        Ok(any_added)
    }

    /// Removes a dependency based on `SpecType`.
    pub fn remove_dependency(
        &mut self,
        dep: &PackageName,
        spec_type: SpecType,
        platforms: &[Platform],
        feature_name: &FeatureName,
    ) -> miette::Result<()> {
        for platform in crate::to_options(platforms) {
            // Remove the dependency from the manifest
            match self
                .target_mut(platform, feature_name)
                .ok_or_else(|| {
                    Self::handle_target_missing(
                        platform.as_ref(),
                        feature_name,
                        consts::DEPENDENCIES,
                    )
                })?
                .remove_dependency(dep, spec_type)
            {
                Ok(_) => (),
                Err(DependencyError::NoDependency(e)) => {
                    tracing::warn!("Dependency `{}` doesn't exist", e);
                }
                Err(e) => return Err(e.into()),
            };
            // Remove the dependency from the TOML document
            self.document
                .remove_dependency(dep, spec_type, platform, feature_name)?;
        }
        Ok(())
    }

    /// Removes a pypi dependency.
    pub fn remove_pypi_dependency(
        &mut self,
        dep: &PyPiPackageName,
        platforms: &[Platform],
        feature_name: &FeatureName,
    ) -> miette::Result<()> {
        for platform in crate::to_options(platforms) {
            // Remove the dependency from the manifest
            match self
                .target_mut(platform, feature_name)
                .ok_or_else(|| {
                    Self::handle_target_missing(
                        platform.as_ref(),
                        feature_name,
                        consts::PYPI_DEPENDENCIES,
                    )
                })?
                .remove_pypi_dependency(dep)
            {
                Ok(_) => (),
                Err(DependencyError::NoDependency(e)) => {
                    tracing::warn!("Dependency `{}` doesn't exist", e);
                }
                Err(e) => return Err(e.into()),
            };
            // Remove the dependency from the TOML document
            self.document
                .remove_pypi_dependency(dep, platform, feature_name)?;
        }
        Ok(())
    }

    /// Handles the target missing error cases
    fn handle_target_missing(
        platform: Option<&Platform>,
        feature_name: &FeatureName,
        section: &str,
    ) -> miette::Report {
        let platform = platform.copied().unwrap_or_else(Platform::current);

        let help = if feature_name.is_default() {
            format!(
                r#"Expected target for `{name}`, e.g.: `[target.{platform}.{section}]`"#,
                name = feature_name,
                platform = platform,
                section = section
            )
        } else {
            format!(
                r#"Expected target for `{name}`, e.g.: `[feature.{name}.target.{platform}.{section}]`"#,
                name = feature_name,
                platform = platform,
                section = section
            )
        };
        miette!(
            help = &help,
            "No target for feature `{name}` found on platform `{platform}`",
            name = feature_name,
            platform = platform
        )
    }

    /// Returns true if any of the features has pypi dependencies defined.
    ///
    /// This also returns true if the `pypi-dependencies` key is defined but
    /// empty.
    pub fn has_pypi_dependencies(&self) -> bool {
        self.parsed
            .features
            .values()
            .flat_map(|f| f.targets.targets())
            .any(|f| f.pypi_dependencies.is_some())
    }

    /// Adds the specified channels to the manifest.
    pub fn add_channels(
        &mut self,
        channels: impl IntoIterator<Item = PrioritizedChannel>,
        feature_name: &FeatureName,
        prepend: bool,
    ) -> miette::Result<()> {
        // First collect all the new channels
        let to_add: IndexSet<_> = channels.into_iter().collect();

        // Get the current channels and update them
        let current = match feature_name {
            FeatureName::Default => &mut self.parsed.project.channels,
            FeatureName::Named(_) => self.get_or_insert_feature_mut(feature_name).channels_mut(),
        };

        let new: IndexSet<_> = to_add.difference(current).cloned().collect();
        let new_channels: IndexSet<_> = new
            .clone()
            .into_iter()
            .map(|channel| channel.channel)
            .collect();

        // clear channels with modified priority
        current.retain(|c| !new_channels.contains(&c.channel));

        // Create the final channel list in the desired order
        let final_channels = if prepend {
            let mut new_set = new.clone();
            new_set.extend(current.iter().cloned());
            new_set
        } else {
            let mut new_set = current.clone();
            new_set.extend(new.clone());
            new_set
        };

        // Update both the parsed channels and the TOML document
        *current = final_channels.clone();

        // Update the TOML document
        let channels = self.document.get_array_mut("channels", feature_name)?;
        channels.clear();
        for channel in final_channels {
            channels.push(Value::from(channel));
        }

        Ok(())
    }

    /// Remove the specified channels to the manifest.
    pub fn remove_channels(
        &mut self,
        channels: impl IntoIterator<Item = PrioritizedChannel>,
        feature_name: &FeatureName,
    ) -> miette::Result<()> {
        // Get current channels and channels to remove for the feature
        let current = match feature_name {
            FeatureName::Default => &mut self.parsed.project.channels,
            FeatureName::Named(_) => self.feature_mut(feature_name)?.channels_mut(),
        };
        // Get the channels to remove, while checking if they exist
        let to_remove: IndexSet<_> = channels
            .into_iter()
            .map(|c| {
                current
                    .iter()
                    .position(|x| x.channel.to_string() == c.channel.to_string())
                    .ok_or_else(|| miette::miette!("channel {} does not exist", c.channel.as_str()))
                    .map(|_| c.channel.to_string())
            })
            .collect::<Result<_, _>>()?;

        let retained: IndexSet<_> = current
            .iter()
            .filter(|channel| !to_remove.contains(&channel.channel.to_string()))
            .cloned()
            .collect();

        // Remove channels from the manifest
        current.retain(|c| retained.contains(c));
        let current_clone = current.clone();

        // And from the TOML document
        let channels = self.document.get_array_mut("channels", feature_name)?;
        // clear and recreate from current list
        channels.clear();
        for channel in current_clone.iter() {
            channels.push(Value::from(channel.clone()));
        }

        Ok(())
    }

    /// Set the project description
    pub fn set_description(&mut self, description: &str) -> miette::Result<()> {
        // Update in both the manifest and the toml
        self.parsed.project.description = Some(description.to_string());
        self.document.set_description(description);

        Ok(())
    }

    /// Set the project version
    pub fn set_version(&mut self, version: &str) -> miette::Result<()> {
        // Update in both the manifest and the toml
        self.parsed.project.version = Some(
            Version::from_str(version)
                .into_diagnostic()
                .context("could not convert version to a valid project version")?,
        );
        self.document.set_version(version);
        Ok(())
    }

    /// Returns a mutable reference to a target, creating it if needed
    pub fn get_or_insert_target_mut(
        &mut self,
        platform: Option<Platform>,
        name: Option<&FeatureName>,
    ) -> &mut Target {
        let feature = match name {
            Some(feature) => self.get_or_insert_feature_mut(feature),
            None => self.default_feature_mut(),
        };
        feature
            .targets
            .for_opt_target_or_default_mut(platform.map(TargetSelector::from).as_ref())
    }

    /// Returns a mutable reference to a target
    pub fn target_mut(
        &mut self,
        platform: Option<Platform>,
        name: &FeatureName,
    ) -> Option<&mut Target> {
        self.feature_mut(name)
            .unwrap()
            .targets
            .for_opt_target_mut(platform.map(TargetSelector::Platform).as_ref())
    }

    /// Returns the default feature.
    ///
    /// This is the feature that is added implicitly by the tables at the root
    /// of the project manifest.
    pub fn default_feature(&self) -> &Feature {
        self.parsed.default_feature()
    }

    /// Returns a mutable reference to the default feature.
    pub fn default_feature_mut(&mut self) -> &mut Feature {
        self.parsed.default_feature_mut()
    }

    /// Returns the mutable feature with the given name or `Err` if it does not
    /// exist.
    pub fn feature_mut<Q>(&mut self, name: &Q) -> miette::Result<&mut Feature>
    where
        Q: ?Sized + Hash + Equivalent<FeatureName> + Display,
    {
        self.parsed.features.get_mut(name).ok_or_else(|| {
            miette!(
                "Feature {} does not exist",
                consts::FEATURE_STYLE.apply_to(name)
            )
        })
    }

    /// Returns the mutable feature with the given name
    pub fn get_or_insert_feature_mut(&mut self, name: &FeatureName) -> &mut Feature {
        self.parsed
            .features
            .entry(name.clone())
            .or_insert_with(|| Feature::new(name.clone()))
    }

    /// Returns the feature with the given name or `None` if it does not exist.
    pub fn feature<Q>(&self, name: &Q) -> Option<&Feature>
    where
        Q: ?Sized + Hash + Equivalent<FeatureName>,
    {
        self.parsed.features.get(name)
    }

    /// Returns the default environment
    ///
    /// This is the environment that is added implicitly as the environment with
    /// only the default feature. The default environment can be overwritten
    /// by a environment named `default`.
    pub fn default_environment(&self) -> &Environment {
        self.parsed.default_environment()
    }

    /// Returns the environment with the given name or `None` if it does not
    /// exist.
    pub fn environment<Q>(&self, name: &Q) -> Option<&Environment>
    where
        Q: ?Sized + Hash + Equivalent<EnvironmentName>,
    {
        self.parsed.environments.find(name)
    }

<<<<<<< HEAD
    /// Return the build section from the parsed manifest
    pub fn build_section(&self) -> Option<&BuildSection> {
        self.parsed.build.as_ref()
=======
    /// Returns the preview field of the project
    pub fn preview(&self) -> Option<&Preview> {
        self.parsed.project.preview.as_ref()
>>>>>>> e56f2e63
    }
}

#[cfg(test)]
mod tests {
    use std::str::FromStr;

    use glob::glob;
    use indexmap::IndexMap;
    use insta::assert_snapshot;
    use miette::NarratableReportHandler;
    use rattler_conda_types::{
        NamedChannelOrUrl, ParseStrictness,
        ParseStrictness::{Lenient, Strict},
        VersionSpec,
    };
    use rattler_solve::ChannelPriority;
    use rstest::*;
    use tempfile::tempdir;

    use super::*;
    use crate::channel::PrioritizedChannel;

    const PROJECT_BOILERPLATE: &str = r#"
        [project]
        name = "foo"
        version = "0.1.0"
        channels = []
        platforms = ["linux-64", "win-64", "osx-64"]
        "#;

    fn default_channel_config() -> rattler_conda_types::ChannelConfig {
        rattler_conda_types::ChannelConfig::default_with_root_dir(
            std::env::current_dir().expect("Could not retrieve the current directory"),
        )
    }

    #[test]
    fn test_from_path() {
        // Test the toml from a path
        let dir = tempdir().unwrap();
        let path = dir.path().join("pixi.toml");
        std::fs::write(&path, PROJECT_BOILERPLATE).unwrap();
        // From &PathBuf
        let _manifest = Manifest::from_path(&path).unwrap();
        // From &Path
        let _manifest = Manifest::from_path(path.as_path()).unwrap();
        // From PathBuf
        let manifest = Manifest::from_path(path).unwrap();

        assert_eq!(manifest.parsed.project.name.unwrap(), "foo");
        assert_eq!(
            manifest.parsed.project.version,
            Some(Version::from_str("0.1.0").unwrap())
        );
    }

    #[test]
    fn test_activation_scripts() {
        let contents = r#"
            [project]
            name = "foo"
            channels = []
            platforms = ["win-64", "linux-64"]

            [activation]
            scripts = [".pixi/install/setup.sh"]

            [target.win-64.activation]
            scripts = [".pixi/install/setup.ps1"]

            [target.linux-64.activation]
            scripts = [".pixi/install/setup.sh", "test"]
            "#;

        let manifest = Manifest::from_str(Path::new("pixi.toml"), contents).unwrap();
        let default_activation_scripts = manifest
            .default_feature()
            .targets
            .default()
            .activation
            .as_ref()
            .and_then(|a| a.scripts.as_ref());
        let win64_activation_scripts = manifest
            .default_feature()
            .targets
            .for_target(&TargetSelector::Platform(Platform::Win64))
            .unwrap()
            .activation
            .as_ref()
            .and_then(|a| a.scripts.as_ref());
        let linux64_activation_scripts = manifest
            .default_feature()
            .targets
            .for_target(&TargetSelector::Platform(Platform::Linux64))
            .unwrap()
            .activation
            .as_ref()
            .and_then(|a| a.scripts.as_ref());

        assert_eq!(
            default_activation_scripts,
            Some(&vec![String::from(".pixi/install/setup.sh")])
        );
        assert_eq!(
            win64_activation_scripts,
            Some(&vec![String::from(".pixi/install/setup.ps1")])
        );
        assert_eq!(
            linux64_activation_scripts,
            Some(&vec![
                String::from(".pixi/install/setup.sh"),
                String::from("test"),
            ])
        );
    }

    #[test]
    fn test_activation_env() {
        let contents = r#"
            [project]
            name = "foo"
            channels = []
            platforms = ["win-64", "linux-64"]

            [activation.env]
            FOO = "main"

            [target.win-64.activation]
            env = { FOO = "win-64" }

            [target.linux-64.activation.env]
            FOO = "linux-64"

            [feature.bar.activation]
            env = { FOO = "bar" }

            [feature.bar.target.win-64.activation]
            env = { FOO = "bar-win-64" }

            [feature.bar.target.linux-64.activation]
            env = { FOO = "bar-linux-64" }
            "#;

        let manifest = Manifest::from_str(Path::new("pixi.toml"), contents).unwrap();
        let default_targets = &manifest.default_feature().targets;
        let default_activation_env = default_targets
            .default()
            .activation
            .as_ref()
            .and_then(|a| a.env.as_ref());
        let win64_activation_env = default_targets
            .for_target(&TargetSelector::Platform(Platform::Win64))
            .unwrap()
            .activation
            .as_ref()
            .and_then(|a| a.env.as_ref());
        let linux64_activation_env = default_targets
            .for_target(&TargetSelector::Platform(Platform::Linux64))
            .unwrap()
            .activation
            .as_ref()
            .and_then(|a| a.env.as_ref());

        assert_eq!(
            default_activation_env,
            Some(&IndexMap::from([(
                String::from("FOO"),
                String::from("main")
            )]))
        );
        assert_eq!(
            win64_activation_env,
            Some(&IndexMap::from([(
                String::from("FOO"),
                String::from("win-64")
            )]))
        );
        assert_eq!(
            linux64_activation_env,
            Some(&IndexMap::from([(
                String::from("FOO"),
                String::from("linux-64")
            )]))
        );

        // Check that the feature activation env is set correctly
        let feature_targets = &manifest
            .feature(&FeatureName::Named(String::from("bar")))
            .unwrap()
            .targets;
        let feature_activation_env = feature_targets
            .default()
            .activation
            .as_ref()
            .and_then(|a| a.env.as_ref());
        let feature_win64_activation_env = feature_targets
            .for_target(&TargetSelector::Platform(Platform::Win64))
            .unwrap()
            .activation
            .as_ref()
            .and_then(|a| a.env.as_ref());
        let feature_linux64_activation_env = feature_targets
            .for_target(&TargetSelector::Platform(Platform::Linux64))
            .unwrap()
            .activation
            .as_ref()
            .and_then(|a| a.env.as_ref());

        assert_eq!(
            feature_activation_env,
            Some(&IndexMap::from([(
                String::from("FOO"),
                String::from("bar")
            )]))
        );
        assert_eq!(
            feature_win64_activation_env,
            Some(&IndexMap::from([(
                String::from("FOO"),
                String::from("bar-win-64")
            )]))
        );
        assert_eq!(
            feature_linux64_activation_env,
            Some(&IndexMap::from([(
                String::from("FOO"),
                String::from("bar-linux-64")
            )]))
        );
    }

    fn test_remove(
        file_contents: &str,
        name: &str,
        kind: SpecType,
        platforms: &[Platform],
        feature_name: &FeatureName,
    ) {
        let mut manifest = Manifest::from_str(Path::new("pixi.toml"), file_contents).unwrap();

        // Initially the dependency should exist
        for platform in to_options(platforms) {
            assert!(manifest
                .feature_mut(feature_name)
                .unwrap()
                .targets
                .for_opt_target(platform.map(TargetSelector::Platform).as_ref())
                .unwrap()
                .dependencies
                .get(&kind)
                .unwrap()
                .get(name)
                .is_some());
        }

        // Remove the dependency from the manifest
        manifest
            .remove_dependency(
                &PackageName::new_unchecked(name),
                kind,
                platforms,
                feature_name,
            )
            .unwrap();

        // The dependency should no longer exist
        for platform in to_options(platforms) {
            assert!(manifest
                .feature_mut(feature_name)
                .unwrap()
                .targets
                .for_opt_target(platform.map(TargetSelector::Platform).as_ref())
                .unwrap()
                .dependencies
                .get(&kind)
                .unwrap()
                .get(name)
                .is_none());
        }

        // Write the toml to string and verify the content
        assert_snapshot!(
            format!("test_remove_{}", name),
            manifest.document.to_string()
        );
    }

    fn test_remove_pypi(
        file_contents: &str,
        name: &str,
        platforms: &[Platform],
        feature_name: &FeatureName,
    ) {
        let mut manifest = Manifest::from_str(Path::new("pixi.toml"), file_contents).unwrap();

        let package_name = PyPiPackageName::from_str(name).unwrap();

        // Initially the dependency should exist
        for platform in to_options(platforms) {
            assert!(manifest
                .feature_mut(feature_name)
                .unwrap()
                .targets
                .for_opt_target(platform.map(TargetSelector::Platform).as_ref())
                .unwrap()
                .pypi_dependencies
                .as_ref()
                .unwrap()
                .get(&package_name)
                .is_some());
        }

        // Remove the dependency from the manifest
        manifest
            .remove_pypi_dependency(&package_name, platforms, feature_name)
            .unwrap();

        // The dependency should no longer exist
        for platform in to_options(platforms) {
            assert!(manifest
                .feature_mut(feature_name)
                .unwrap()
                .targets
                .for_opt_target(platform.map(TargetSelector::Platform).as_ref())
                .unwrap()
                .pypi_dependencies
                .as_ref()
                .unwrap()
                .get(&package_name)
                .is_none());
        }

        // Write the toml to string and verify the content
        assert_snapshot!(
            format!("test_remove_pypi_{}", name),
            manifest.document.to_string()
        );
    }

    #[rstest]
    #[case::xpackage("xpackage", & [Platform::Linux64], FeatureName::Default)]
    #[case::jax("jax", & [Platform::Win64], FeatureName::Default)]
    #[case::requests("requests", & [], FeatureName::Default)]
    #[case::feature_dep("feature_dep", & [], FeatureName::Named("test".to_string()))]
    #[case::feature_target_dep(
        "feature_target_dep", & [Platform::Linux64], FeatureName::Named("test".to_string())
    )]
    fn test_remove_pypi_dependencies(
        #[case] package_name: &str,
        #[case] platforms: &[Platform],
        #[case] feature_name: FeatureName,
    ) {
        let pixi_cfg = r#"[project]
name = "pixi_fun"
version = "0.1.0"
channels = []
platforms = ["linux-64", "win-64"]

[dependencies]
python = ">=3.12.1,<3.13"

[pypi-dependencies]
requests = "*"

[target.win-64.pypi-dependencies]
jax = { version = "*", extras = ["cpu"] }
requests = "*"

[target.linux-64.pypi-dependencies]
xpackage = "==1.2.3"
ypackage = {version = ">=1.2.3"}

[feature.test.pypi-dependencies]
feature_dep = "*"

[feature.test.target.linux-64.pypi-dependencies]
feature_target_dep = "*"
"#;
        test_remove_pypi(pixi_cfg, package_name, platforms, &feature_name);
    }

    #[test]
    fn test_remove_target_dependencies() {
        // Using known files in the project so the test succeed including the file
        // check.
        let file_contents = r#"
            [project]
            name = "foo"
            version = "0.1.0"
            channels = []
            platforms = ["linux-64", "win-64"]

            [dependencies]
            fooz = "*"

            [target.win-64.dependencies]
            bar = "*"

            [target.linux-64.build-dependencies]
            baz = "*"
        "#;

        test_remove(
            file_contents,
            "baz",
            SpecType::Build,
            &[Platform::Linux64],
            &FeatureName::Default,
        );
        test_remove(
            file_contents,
            "bar",
            SpecType::Run,
            &[Platform::Win64],
            &FeatureName::Default,
        );
        test_remove(
            file_contents,
            "fooz",
            SpecType::Run,
            &[],
            &FeatureName::Default,
        );
    }

    #[test]
    fn test_remove_dependencies() {
        // Using known files in the project so the test succeed including the file
        // check.
        let file_contents = r#"
            [project]
            name = "foo"
            version = "0.1.0"
            channels = []
            platforms = ["linux-64", "win-64"]

            [dependencies]
            fooz = "*"

            [target.win-64.dependencies]
            fooz = "*"

            [target.linux-64.build-dependencies]
            fooz = "*"
        "#;

        let mut manifest = Manifest::from_str(Path::new("pixi.toml"), file_contents).unwrap();

        manifest
            .remove_dependency(
                &PackageName::new_unchecked("fooz"),
                SpecType::Run,
                &[],
                &FeatureName::Default,
            )
            .unwrap();

        // The dependency should be removed from the default feature
        assert!(manifest
            .default_feature()
            .targets
            .default()
            .run_dependencies()
            .map(|d| d.is_empty())
            .unwrap_or(true));

        // Should still contain the fooz dependency for the different platforms
        for (platform, kind) in [
            (Platform::Linux64, SpecType::Build),
            (Platform::Win64, SpecType::Run),
        ] {
            assert!(manifest
                .default_feature()
                .targets
                .for_target(&TargetSelector::Platform(platform))
                .unwrap()
                .dependencies
                .get(&kind)
                .into_iter()
                .flat_map(|x| x.keys())
                .any(|x| x.as_normalized() == "fooz"));
        }
    }

    #[test]
    fn test_set_version() {
        // Using known files in the project so the test succeed including the file
        // check.
        let file_contents = r#"
            [project]
            name = "foo"
            version = "0.1.0"
            channels = []
            platforms = ["linux-64", "win-64"]
        "#;

        let mut manifest = Manifest::from_str(Path::new("pixi.toml"), file_contents).unwrap();

        assert_eq!(
            manifest.parsed.project.version.as_ref().unwrap().clone(),
            Version::from_str("0.1.0").unwrap()
        );

        manifest.set_version(&String::from("1.2.3")).unwrap();

        assert_eq!(
            manifest.parsed.project.version.as_ref().unwrap().clone(),
            Version::from_str("1.2.3").unwrap()
        );
    }

    #[test]
    fn test_set_description() {
        // Using known files in the project so the test succeed including the file
        // check.
        let file_contents = r#"
            [project]
            name = "foo"
            version = "0.1.0"
            description = "foo description"
            channels = []
            platforms = ["linux-64", "win-64"]
        "#;

        let mut manifest = Manifest::from_str(Path::new("pixi.toml"), file_contents).unwrap();

        assert_eq!(
            manifest
                .parsed
                .project
                .description
                .as_ref()
                .unwrap()
                .clone(),
            String::from("foo description")
        );

        manifest
            .set_description(&String::from("my new description"))
            .unwrap();

        assert_eq!(
            manifest
                .parsed
                .project
                .description
                .as_ref()
                .unwrap()
                .clone(),
            String::from("my new description")
        );
    }

    #[test]
    fn test_add_platforms() {
        // Using known files in the project so the test succeed including the file
        // check.
        let file_contents = r#"
            [project]
            name = "foo"
            version = "0.1.0"
            description = "foo description"
            channels = []
            platforms = ["linux-64", "win-64"]
        "#;

        let mut manifest = Manifest::from_str(Path::new("pixi.toml"), file_contents).unwrap();

        assert_eq!(
            manifest.parsed.project.platforms.value,
            vec![Platform::Linux64, Platform::Win64]
                .into_iter()
                .collect::<IndexSet<_>>()
        );

        manifest
            .add_platforms([Platform::OsxArm64].iter(), &FeatureName::Default)
            .unwrap();

        assert_eq!(
            manifest.parsed.project.platforms.value,
            vec![Platform::Linux64, Platform::Win64, Platform::OsxArm64]
                .into_iter()
                .collect::<IndexSet<_>>()
        );

        manifest
            .add_platforms(
                [Platform::LinuxAarch64, Platform::Osx64].iter(),
                &FeatureName::Named("test".to_string()),
            )
            .unwrap();

        assert_eq!(
            manifest
                .feature(&FeatureName::Named("test".to_string()))
                .unwrap()
                .platforms
                .clone()
                .unwrap()
                .value,
            vec![Platform::LinuxAarch64, Platform::Osx64]
                .into_iter()
                .collect::<IndexSet<_>>()
        );

        manifest
            .add_platforms(
                [Platform::LinuxAarch64, Platform::Win64].iter(),
                &FeatureName::Named("test".to_string()),
            )
            .unwrap();

        assert_eq!(
            manifest
                .feature(&FeatureName::Named("test".to_string()))
                .unwrap()
                .platforms
                .clone()
                .unwrap()
                .value,
            vec![Platform::LinuxAarch64, Platform::Osx64, Platform::Win64]
                .into_iter()
                .collect::<IndexSet<_>>()
        );
    }

    #[test]
    fn test_remove_platforms() {
        // Using known files in the project so the test succeed including the file
        // check.
        let file_contents = r#"
            [project]
            name = "foo"
            version = "0.1.0"
            description = "foo description"
            channels = []
            platforms = ["linux-64", "win-64"]

            [feature.test]
            platforms = ["linux-64", "win-64", "osx-64"]

            [environments]
            test = ["test"]
        "#;

        let mut manifest = Manifest::from_str(Path::new("pixi.toml"), file_contents).unwrap();

        assert_eq!(
            manifest.parsed.project.platforms.value,
            vec![Platform::Linux64, Platform::Win64]
                .into_iter()
                .collect::<IndexSet<_>>()
        );

        manifest
            .remove_platforms(vec![Platform::Linux64], &FeatureName::Default)
            .unwrap();

        assert_eq!(
            manifest.parsed.project.platforms.value,
            vec![Platform::Win64].into_iter().collect::<IndexSet<_>>()
        );

        assert_eq!(
            manifest
                .feature(&FeatureName::Named("test".to_string()))
                .unwrap()
                .platforms
                .clone()
                .unwrap()
                .value,
            vec![Platform::Linux64, Platform::Win64, Platform::Osx64]
                .into_iter()
                .collect::<IndexSet<_>>()
        );

        manifest
            .remove_platforms(
                vec![Platform::Linux64, Platform::Osx64],
                &FeatureName::Named("test".to_string()),
            )
            .unwrap();

        assert_eq!(
            manifest
                .feature(&FeatureName::Named("test".to_string()))
                .unwrap()
                .platforms
                .clone()
                .unwrap()
                .value,
            vec![Platform::Win64].into_iter().collect::<IndexSet<_>>()
        );

        // Test removing non-existing platforms
        assert!(manifest
            .remove_platforms(
                vec![Platform::Linux64, Platform::Osx64],
                &FeatureName::Named("test".to_string()),
            )
            .is_err());
    }

    #[test]
    fn test_add_channels() {
        // Using known files in the project so the test succeed including the file
        // check.
        let file_contents = r#"
[project]
name = "foo"
channels = []
platforms = ["linux-64", "win-64"]

[dependencies]

[feature.test.dependencies]
    "#;

        let mut manifest = Manifest::from_str(Path::new("pixi.toml"), file_contents).unwrap();

        assert_eq!(manifest.parsed.project.channels, IndexSet::new());

        let conda_forge =
            PrioritizedChannel::from(NamedChannelOrUrl::Name(String::from("conda-forge")));
        manifest
            .add_channels([conda_forge.clone()], &FeatureName::Default, false)
            .unwrap();

        let cuda_feature = FeatureName::Named("cuda".to_string());
        let nvidia = PrioritizedChannel::from(NamedChannelOrUrl::Name(String::from("nvidia")));
        manifest
            .add_channels([nvidia.clone()], &cuda_feature, false)
            .unwrap();

        let test_feature = FeatureName::Named("test".to_string());
        manifest
            .add_channels(
                [
                    PrioritizedChannel::from(NamedChannelOrUrl::Name(String::from("test"))),
                    PrioritizedChannel::from(NamedChannelOrUrl::Name(String::from("test2"))),
                ],
                &test_feature,
                false,
            )
            .unwrap();

        assert_eq!(
            manifest.parsed.project.channels,
            vec![PrioritizedChannel {
                channel: NamedChannelOrUrl::Name(String::from("conda-forge")),
                priority: None,
            }]
            .into_iter()
            .collect::<IndexSet<_>>()
        );

        // Try to add again, should not add more channels
        manifest
            .add_channels([conda_forge.clone()], &FeatureName::Default, false)
            .unwrap();

        assert_eq!(
            manifest.parsed.project.channels,
            vec![PrioritizedChannel {
                channel: NamedChannelOrUrl::Name(String::from("conda-forge")),
                priority: None,
            }]
            .into_iter()
            .collect::<IndexSet<_>>()
        );

        assert_eq!(
            manifest
                .parsed
                .features
                .get(&cuda_feature)
                .unwrap()
                .channels
                .clone()
                .unwrap(),
            vec![PrioritizedChannel {
                channel: NamedChannelOrUrl::Name(String::from("nvidia")),
                priority: None,
            }]
            .into_iter()
            .collect::<IndexSet<_>>()
        );

        // Try to add again, should not add more channels
        manifest
            .add_channels([nvidia.clone()], &cuda_feature, false)
            .unwrap();

        assert_eq!(
            manifest
                .parsed
                .features
                .get(&cuda_feature)
                .unwrap()
                .channels
                .clone()
                .unwrap(),
            vec![PrioritizedChannel {
                channel: NamedChannelOrUrl::Name(String::from("nvidia")),
                priority: None,
            }]
            .into_iter()
            .collect::<IndexSet<_>>()
        );

        assert_eq!(
            manifest
                .parsed
                .features
                .get(&test_feature)
                .unwrap()
                .channels
                .clone()
                .unwrap(),
            vec![
                PrioritizedChannel {
                    channel: NamedChannelOrUrl::Name(String::from("test")),
                    priority: None,
                },
                PrioritizedChannel {
                    channel: NamedChannelOrUrl::Name(String::from("test2")),
                    priority: None,
                },
            ]
            .into_iter()
            .collect::<IndexSet<_>>()
        );

        // Test custom channel urls
        let custom_channel = PrioritizedChannel {
            channel: NamedChannelOrUrl::Url("https://custom.com/channel".parse().unwrap()),
            priority: None,
        };
        manifest
            .add_channels([custom_channel.clone()], &FeatureName::Default, false)
            .unwrap();

        assert!(manifest
            .parsed
            .project
            .channels
            .iter()
            .any(|c| c.channel == custom_channel.channel));

        // Test adding priority
        let prioritized_channel1 = PrioritizedChannel {
            channel: NamedChannelOrUrl::Name(String::from("prioritized")),
            priority: Some(12i32),
        };
        manifest
            .add_channels([prioritized_channel1.clone()], &FeatureName::Default, false)
            .unwrap();

        assert!(manifest
            .parsed
            .project
            .channels
            .iter()
            .any(|c| c.channel == prioritized_channel1.channel && c.priority == Some(12i32)));

        let prioritized_channel2 = PrioritizedChannel {
            channel: NamedChannelOrUrl::Name(String::from("prioritized2")),
            priority: Some(-12i32),
        };
        manifest
            .add_channels([prioritized_channel2.clone()], &FeatureName::Default, false)
            .unwrap();

        assert!(manifest
            .parsed
            .project
            .channels
            .iter()
            .any(|c| c.channel == prioritized_channel2.channel && c.priority == Some(-12i32)));

        assert_snapshot!(manifest.document.to_string());
    }

    #[test]
    fn test_remove_channels() {
        // Using known files in the project so the test succeed including the file
        // check.
        let file_contents = r#"
            [project]
            name = "foo"
            version = "0.1.0"
            description = "foo description"
            channels = ["conda-forge"]
            platforms = ["linux-64", "win-64"]

            [feature.test]
            channels = ["test_channel"]
        "#;

        let mut manifest = Manifest::from_str(Path::new("pixi.toml"), file_contents).unwrap();

        assert_eq!(
            manifest.parsed.project.channels,
            vec![PrioritizedChannel::from(NamedChannelOrUrl::Name(
                String::from("conda-forge")
            ))]
            .into_iter()
            .collect::<IndexSet<_>>()
        );

        manifest
            .remove_channels(
                [PrioritizedChannel {
                    channel: NamedChannelOrUrl::Name(String::from("conda-forge")),
                    priority: None,
                }],
                &FeatureName::Default,
            )
            .unwrap();

        assert_eq!(manifest.parsed.project.channels, IndexSet::new());

        manifest
            .remove_channels(
                [PrioritizedChannel {
                    channel: NamedChannelOrUrl::Name(String::from("test_channel")),
                    priority: None,
                }],
                &FeatureName::Named("test".to_string()),
            )
            .unwrap();

        let feature_channels = manifest
            .feature(&FeatureName::Named("test".to_string()))
            .unwrap()
            .channels
            .clone()
            .unwrap();
        assert_eq!(feature_channels, IndexSet::new());

        // Test failing to remove a channel that does not exist
        assert!(manifest
            .remove_channels(
                [PrioritizedChannel {
                    channel: NamedChannelOrUrl::Name(String::from("conda-forge")),
                    priority: None,
                }],
                &FeatureName::Default,
            )
            .is_err());
    }

    #[test]
    fn test_environments_definition() {
        let file_contents = r#"
            [project]
            name = "foo"
            version = "0.1.0"
            channels = ["conda-forge"]
            platforms = ["linux-64", "win-64"]

            [feature.py39.dependencies]
            python = "~=3.9.0"

            [feature.py310.dependencies]
            python = "~=3.10.0"

            [feature.cuda.dependencies]
            cudatoolkit = ">=11.0,<12.0"

            [feature.test.dependencies]
            pytest = "*"

            [environments]
            default = ["py39"]
            standard = { solve-group = "test" }
            cuda = ["cuda", "py310"]
            test1 = {features = ["test", "py310"], solve-group = "test"}
            test2 = {features = ["py39"], solve-group = "test"}
        "#;
        let manifest = Manifest::from_str(Path::new("pixi.toml"), file_contents).unwrap();
        let default_env = manifest.default_environment();
        assert_eq!(default_env.name, EnvironmentName::Default);
        assert_eq!(default_env.features, vec!["py39"]);

        let cuda_env = manifest
            .environment(&EnvironmentName::Named("cuda".to_string()))
            .unwrap();
        assert_eq!(cuda_env.features, vec!["cuda", "py310"]);
        assert_eq!(cuda_env.solve_group, None);

        let test1_env = manifest
            .environment(&EnvironmentName::Named("test1".to_string()))
            .unwrap();
        assert_eq!(test1_env.features, vec!["test", "py310"]);
        assert_eq!(
            test1_env
                .solve_group
                .map(|idx| manifest.parsed.solve_groups[idx].name.as_str()),
            Some("test")
        );

        let test2_env = manifest
            .environment(&EnvironmentName::Named("test2".to_string()))
            .unwrap();
        assert_eq!(test2_env.features, vec!["py39"]);
        assert_eq!(
            test2_env
                .solve_group
                .map(|idx| manifest.parsed.solve_groups[idx].name.as_str()),
            Some("test")
        );

        assert_eq!(
            test1_env.solve_group, test2_env.solve_group,
            "both environments should share the same solve group"
        );
    }

    #[test]
    fn test_feature_definition() {
        let file_contents = r#"
            [project]
            name = "foo"
            channels = []
            platforms = []

            [feature.cuda]
            dependencies = {cuda = "x.y.z", cudnn = "12.0"}
            pypi-dependencies = {torch = "~=1.9.0"}
            build-dependencies = {cmake = "*"}
            platforms = ["linux-64", "osx-arm64"]
            activation = {scripts = ["cuda_activation.sh"]}
            system-requirements = {cuda = "12"}
            channels = ["pytorch", {channel = "nvidia", priority = -1}]
            tasks = { warmup = "python warmup.py" }
            target.osx-arm64 = {dependencies = {mlx = "x.y.z"}}

        "#;
        let manifest = Manifest::from_str(Path::new("pixi.toml"), file_contents).unwrap();

        let cuda_feature = manifest
            .parsed
            .features
            .get(&FeatureName::Named("cuda".to_string()))
            .unwrap();
        assert_eq!(cuda_feature.name, FeatureName::Named("cuda".to_string()));
        assert_eq!(
            cuda_feature
                .targets
                .default()
                .dependencies
                .get(&SpecType::Run)
                .unwrap()
                .get(&PackageName::from_str("cuda").unwrap())
                .unwrap()
                .as_version_spec(),
            Some(&VersionSpec::from_str("x.y.z", Lenient).unwrap())
        );
        assert_eq!(
            cuda_feature
                .targets
                .default()
                .dependencies
                .get(&SpecType::Run)
                .unwrap()
                .get(&PackageName::from_str("cudnn").unwrap())
                .unwrap()
                .as_version_spec(),
            Some(&VersionSpec::from_str("12", Lenient).unwrap())
        );
        assert_eq!(
            cuda_feature
                .targets
                .default()
                .pypi_dependencies
                .as_ref()
                .unwrap()
                .get(&PyPiPackageName::from_str("torch").expect("torch should be a valid name"))
                .expect("pypi requirement should be available")
                .clone()
                .to_string(),
            "\"~=1.9.0\""
        );
        assert_eq!(
            cuda_feature
                .targets
                .default()
                .dependencies
                .get(&SpecType::Build)
                .unwrap()
                .get(&PackageName::from_str("cmake").unwrap())
                .unwrap()
                .as_version_spec(),
            Some(&VersionSpec::Any)
        );
        assert_eq!(
            cuda_feature
                .targets
                .default()
                .activation
                .as_ref()
                .unwrap()
                .scripts
                .as_ref()
                .unwrap(),
            &vec![String::from("cuda_activation.sh")]
        );
        assert_eq!(
            cuda_feature
                .system_requirements
                .cuda
                .as_ref()
                .unwrap()
                .to_string(),
            "12"
        );
        assert_eq!(
            cuda_feature
                .channels
                .as_ref()
                .unwrap()
                .iter()
                .collect::<Vec<_>>(),
            vec![
                &PrioritizedChannel {
                    channel: NamedChannelOrUrl::Name(String::from("pytorch")),
                    priority: None,
                },
                &PrioritizedChannel {
                    channel: NamedChannelOrUrl::Name(String::from("nvidia")),
                    priority: Some(-1),
                },
            ]
        );
        assert_eq!(
            cuda_feature
                .targets
                .for_target(&TargetSelector::Platform(Platform::OsxArm64))
                .unwrap()
                .dependencies
                .get(&SpecType::Run)
                .unwrap()
                .get(&PackageName::from_str("mlx").unwrap())
                .unwrap()
                .as_version_spec(),
            Some(&VersionSpec::from_str("x.y.z", Lenient).unwrap())
        );
        assert_eq!(
            cuda_feature
                .targets
                .default()
                .tasks
                .get(&"warmup".into())
                .unwrap()
                .as_single_command()
                .unwrap(),
            "python warmup.py"
        );
    }

    #[rstest]
    #[case::empty("", false)]
    #[case::just_dependencies("[dependencies]", false)]
    #[case::with_pypi_dependencies("[pypi-dependencies]\nfoo=\"*\"", true)]
    #[case::empty_pypi_dependencies("[pypi-dependencies]", true)]
    #[case::nested_in_feature_and_target("[feature.foo.target.linux-64.pypi-dependencies]", true)]
    fn test_has_pypi_dependencies(
        #[case] file_contents: &str,
        #[case] should_have_pypi_dependencies: bool,
    ) {
        let manifest = Manifest::from_str(
            Path::new("pixi.toml"),
            format!("{PROJECT_BOILERPLATE}\n{file_contents}").as_str(),
        )
        .unwrap();
        assert_eq!(
            manifest.has_pypi_dependencies(),
            should_have_pypi_dependencies,
        );
    }

    #[test]
    fn test_add_task() {
        let file_contents = r#"
[project]
name = "foo"
version = "0.1.0"
description = "foo description"
channels = []
platforms = ["linux-64", "win-64"]

[tasks]
test = "test initial"

        "#;

        let mut manifest = Manifest::from_str(Path::new("pixi.toml"), file_contents).unwrap();

        manifest
            .add_task(
                "default".into(),
                Task::Plain("echo default".to_string()),
                None,
                &FeatureName::Default,
            )
            .unwrap();
        manifest
            .add_task(
                "target_linux".into(),
                Task::Plain("echo target_linux".to_string()),
                Some(Platform::Linux64),
                &FeatureName::Default,
            )
            .unwrap();
        manifest
            .add_task(
                "feature_test".into(),
                Task::Plain("echo feature_test".to_string()),
                None,
                &FeatureName::Named("test".to_string()),
            )
            .unwrap();
        manifest
            .add_task(
                "feature_test_target_linux".into(),
                Task::Plain("echo feature_test_target_linux".to_string()),
                Some(Platform::Linux64),
                &FeatureName::Named("test".to_string()),
            )
            .unwrap();
        assert_snapshot!(manifest.document.to_string());
    }

    #[test]
    fn test_add_dependency() {
        let file_contents = r#"
[project]
name = "foo"
channels = []
platforms = ["linux-64", "win-64"]

[dependencies]
foo = "*"

[feature.test.dependencies]
bar = "*"
            "#;
        let channel_config = default_channel_config();
        let mut manifest = Manifest::from_str(Path::new("pixi.toml"), file_contents).unwrap();
        manifest
            .add_dependency(
                &MatchSpec::from_str("baz >=1.2.3", Strict).unwrap(),
                SpecType::Run,
                &[],
                &FeatureName::Default,
                DependencyOverwriteBehavior::Overwrite,
                &channel_config,
            )
            .unwrap();
        assert_eq!(
            manifest
                .default_feature()
                .targets
                .default()
                .dependencies
                .get(&SpecType::Run)
                .unwrap()
                .get(&PackageName::from_str("baz").unwrap())
                .unwrap()
                .as_version_spec(),
            Some(&VersionSpec::from_str(">=1.2.3", Strict).unwrap())
        );
        manifest
            .add_dependency(
                &MatchSpec::from_str(" bal >=2.3", Strict).unwrap(),
                SpecType::Run,
                &[],
                &FeatureName::Named("test".to_string()),
                DependencyOverwriteBehavior::Overwrite,
                &channel_config,
            )
            .unwrap();

        assert_eq!(
            manifest
                .feature(&FeatureName::Named("test".to_string()))
                .unwrap()
                .targets
                .default()
                .dependencies
                .get(&SpecType::Run)
                .unwrap()
                .get(&PackageName::from_str("bal").unwrap())
                .unwrap()
                .as_version_spec()
                .unwrap()
                .to_string(),
            ">=2.3".to_string()
        );

        manifest
            .add_dependency(
                &MatchSpec::from_str(" boef >=2.3", Strict).unwrap(),
                SpecType::Run,
                &[Platform::Linux64],
                &FeatureName::Named("extra".to_string()),
                DependencyOverwriteBehavior::Overwrite,
                &channel_config,
            )
            .unwrap();

        assert_eq!(
            manifest
                .feature(&FeatureName::Named("extra".to_string()))
                .unwrap()
                .targets
                .for_target(&TargetSelector::Platform(Platform::Linux64))
                .unwrap()
                .dependencies
                .get(&SpecType::Run)
                .unwrap()
                .get(&PackageName::from_str("boef").unwrap())
                .unwrap()
                .as_version_spec()
                .unwrap()
                .to_string(),
            ">=2.3".to_string()
        );

        manifest
            .add_dependency(
                &MatchSpec::from_str(" cmake >=2.3", ParseStrictness::Strict).unwrap(),
                SpecType::Build,
                &[Platform::Linux64],
                &FeatureName::Named("build".to_string()),
                DependencyOverwriteBehavior::Overwrite,
                &channel_config,
            )
            .unwrap();

        assert_eq!(
            manifest
                .feature(&FeatureName::Named("build".to_string()))
                .map(|f| &f.targets)
                .and_then(|t| t.for_target(&TargetSelector::Platform(Platform::Linux64)))
                .and_then(|t| t.dependencies.get(&SpecType::Build))
                .and_then(|deps| deps.get(&PackageName::from_str("cmake").unwrap()))
                .and_then(|spec| spec.as_version_spec())
                .map(|spec| spec.to_string())
                .unwrap(),
            ">=2.3".to_string()
        );

        assert_snapshot!(manifest.document.to_string());
    }

    #[test]
    fn test_add_environment() {
        let contents = r#"
        [project]
        name = "foo"
        channels = []
        platforms = []

        [environments]
        "#;
        let mut manifest = Manifest::from_str(Path::new("pixi.toml"), contents).unwrap();
        manifest
            .add_environment(String::from("test"), Some(Vec::new()), None, false)
            .unwrap();
        assert!(manifest.environment("test").is_some());
    }

    #[test]
    fn test_add_environment_with_feature() {
        let contents = r#"
        [project]
        name = "foo"
        channels = []
        platforms = []

        [feature.foobar]

        [environments]
        "#;
        let mut manifest = Manifest::from_str(Path::new("pixi.toml"), contents).unwrap();
        manifest
            .add_environment(
                String::from("test"),
                Some(vec![String::from("foobar")]),
                None,
                false,
            )
            .unwrap();
        assert!(manifest.environment("test").is_some());
    }

    #[test]
    fn test_add_environment_non_existing_feature() {
        let contents = r#"
        [project]
        name = "foo"
        channels = []
        platforms = []

        [feature.existing]

        [environments]
        "#;
        let mut manifest = Manifest::from_str(Path::new("pixi.toml"), contents).unwrap();
        let err = manifest
            .add_environment(
                String::from("test"),
                Some(vec![String::from("non-existing")]),
                None,
                false,
            )
            .unwrap_err();

        // Disable colors in tests
        let mut s = String::new();
        let report_handler = NarratableReportHandler::new().with_cause_chain();
        report_handler.render_report(&mut s, err.as_ref()).unwrap();

        assert_snapshot!(s, @r###"
        the feature 'non-existing' is not defined in the project manifest
            Diagnostic severity: error
        diagnostic help: Did you mean 'existing'?
        "###);
    }

    #[test]
    fn test_remove_environment() {
        let contents = r#"
        [project]
        name = "foo"
        channels = []
        platforms = []

        [environments]
        foo = []
        "#;
        let mut manifest = Manifest::from_str(Path::new("pixi.toml"), contents).unwrap();
        assert!(manifest.remove_environment("foo").unwrap());
        assert!(!manifest.remove_environment("default").unwrap());
    }

    #[test]
    pub fn test_channel_priority_manifest() {
        let manifest = Manifest::from_str(
            Path::new("pixi.toml"),
            r#"
        [project]
        name = "foo"
        platforms = []
        channels = []

        [feature.strict]
        channel-priority = "strict"

        [feature.disabled]
        channel-priority = "disabled"

        [environments]
        test-strict = ["strict"]
        test-disabled = ["disabled"]
        "#,
        )
        .unwrap();

        assert!(manifest.default_feature().channel_priority.is_none());
        assert_eq!(
            manifest
                .feature("strict")
                .unwrap()
                .channel_priority
                .unwrap(),
            ChannelPriority::Strict
        );
        assert_eq!(
            manifest
                .feature("disabled")
                .unwrap()
                .channel_priority
                .unwrap(),
            ChannelPriority::Disabled
        );

        let manifest = Manifest::from_str(
            Path::new("pixi.toml"),
            r#"
        [project]
        name = "foo"
        platforms = []
        channels = []
        channel-priority = "disabled"
        "#,
        )
        .unwrap();

        assert_eq!(
            manifest.default_feature().channel_priority.unwrap(),
            ChannelPriority::Disabled
        );
    }

    #[test]
    pub fn test_unsupported_pep508_errors() {
        let manifest_error = Manifest::from_str(
            Path::new("pyproject.toml"),
            r#"
        [project]
        name = "issue-1797"
        version = "0.1.0"
        dependencies = [
            "attrs @ git+ssh://git@github.com/python-attrs/attrs.git@main"
        ]

        [tool.pixi.project]
        channels = ["conda-forge"]
        platforms = ["win-64"]
        "#,
        )
        .unwrap_err();

        let mut error = String::new();
        let report_handler = NarratableReportHandler::new().with_cause_chain();
        report_handler
            .render_report(&mut error, manifest_error.as_ref())
            .unwrap();
        insta::assert_snapshot!(error, @r###"
        Unsupported pep508 requirement: 'attrs @ git+ssh://git@github.com/python-attrs/attrs.git@main'
            Diagnostic severity: error
            Caused by: Found invalid characters for git revision 'main', branches and tags are not supported yet
        "###);
    }

    #[test]
    fn test_docs_pixi_manifests() {
        let location = "../../docs/source_files/pixi_tomls/*.toml";

        // Check that the glob is not empty
        assert!(glob(location).unwrap().count() > 0);

        for entry in glob(location).unwrap() {
            match entry {
                Ok(path) => {
                    let contents = std::fs::read_to_string(path).unwrap();
                    let _manifest = Manifest::from_str(Path::new("pixi.toml"), contents).unwrap();
                }
                Err(e) => println!("{:?}", e),
            }
        }
    }

    #[test]
    fn test_prepend_channels() {
        let contents = r#"
            [project]
            name = "foo"
            channels = ["conda-forge"]
            platforms = []
        "#;
        let mut manifest = Manifest::from_str(Path::new("pixi.toml"), contents).unwrap();

        // Add pytorch channel with prepend=true
        let pytorch = PrioritizedChannel::from(NamedChannelOrUrl::Name(String::from("pytorch")));
        manifest
            .add_channels([pytorch.clone()], &FeatureName::Default, true)
            .unwrap();

        // Verify pytorch is first in the list
        assert_eq!(
            manifest
                .parsed
                .project
                .channels
                .iter()
                .next()
                .unwrap()
                .channel,
            pytorch.channel
        );

        // Add another channel without prepend
        let bioconda = PrioritizedChannel::from(NamedChannelOrUrl::Name(String::from("bioconda")));
        manifest
            .add_channels([bioconda.clone()], &FeatureName::Default, false)
            .unwrap();

        // Verify order is still pytorch, conda-forge, bioconda
        let channels: Vec<_> = manifest
            .parsed
            .project
            .channels
            .iter()
            .map(|c| c.channel.to_string())
            .collect();
        assert_eq!(channels, vec!["pytorch", "conda-forge", "bioconda"]);
    }
}<|MERGE_RESOLUTION|>--- conflicted
+++ resolved
@@ -22,14 +22,9 @@
     preview::Preview,
     pypi::PyPiPackageName,
     pyproject::PyProjectManifest,
-<<<<<<< HEAD
     to_options, BuildSection, DependencyOverwriteBehavior, Environment, EnvironmentName, Feature,
-    FeatureName, GetFeatureError, ParsedManifest, PrioritizedChannel, SpecType, Target,
-=======
-    to_options, DependencyOverwriteBehavior, Environment, EnvironmentName, Feature, FeatureName,
-    GetFeatureError, ParsedManifest, PrioritizedChannel, PypiDependencyLocation, SpecType, Target,
->>>>>>> e56f2e63
-    TargetSelector, Task, TaskName,
+    FeatureName, GetFeatureError, ParsedManifest, PrioritizedChannel, PypiDependencyLocation,
+    SpecType, Target, TargetSelector, Task, TaskName,
 };
 
 #[derive(Debug, Clone)]
@@ -729,15 +724,14 @@
         self.parsed.environments.find(name)
     }
 
-<<<<<<< HEAD
+    /// Returns the preview field of the project
+    pub fn preview(&self) -> Option<&Preview> {
+        self.parsed.project.preview.as_ref()
+    }
+
     /// Return the build section from the parsed manifest
     pub fn build_section(&self) -> Option<&BuildSection> {
         self.parsed.build.as_ref()
-=======
-    /// Returns the preview field of the project
-    pub fn preview(&self) -> Option<&Preview> {
-        self.parsed.project.preview.as_ref()
->>>>>>> e56f2e63
     }
 }
 
